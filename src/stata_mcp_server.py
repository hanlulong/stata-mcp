#!/usr/bin/env python
# -*- coding: utf-8 -*-
"""
Stata MCP Server - Exposes Stata functionality to AI models via MCP protocol
Using fastapi-mcp for clean implementation
"""

import os
import tempfile
import json
import sys
import time
import argparse
import logging
import platform
import signal
import importlib.util
import subprocess
import traceback
import socket
from typing import Dict, Any, Optional
import warnings
import re

# Check if running as a module (using -m flag)
is_running_as_module = __name__ == "__main__" and not sys.argv[0].endswith('stata_mcp_server.py')
if is_running_as_module:
    print(f"Running as a module, using modified command-line handling")

# Check Python version on Windows but don't exit immediately to allow logging
if platform.system() == 'Windows':
    required_version = (3, 11)
    current_version = (sys.version_info.major, sys.version_info.minor)
    if current_version < required_version:
        print(f"WARNING: Python 3.11 or higher is recommended on Windows. Current version: {sys.version}")
        print("Please install Python 3.11 from python.org for best compatibility.")
        # Log this but don't exit immediately so logs can be written

try:
    from fastapi import FastAPI, Request, Response
    from fastapi_mcp import FastApiMCP
    from pydantic import BaseModel, Field
except ImportError as e:
    print(f"ERROR: Required Python packages not found: {str(e)}")
    print("Please install the required packages:")
    print("pip install fastapi uvicorn fastapi-mcp pydantic")
    
    # On Windows, provide more guidance
    if platform.system() == 'Windows':
        print("\nOn Windows, you can install required packages by running:")
        print("py -3.11 -m pip install fastapi uvicorn fastapi-mcp pydantic")
        print("\nIf you need to install Python 3.11, download it from: https://www.python.org/downloads/")
    
    # Exit with error
    sys.exit(1)

# Configure logging - will be updated in main() with proper log file
# Start with basic console logging
logging.basicConfig(
    level=logging.INFO,  # Changed from DEBUG to INFO to reduce verbosity
    format='%(asctime)s - %(name)s - %(levelname)s - %(message)s',
    stream=sys.stdout  # Default to stdout until log file is configured
)

# Create console handler for debugging
console_handler = logging.StreamHandler(sys.stdout)
console_handler.setLevel(logging.WARNING)  # Only show WARNING level and above to keep console output clean
formatter = logging.Formatter('%(levelname)s: %(message)s')
console_handler.setFormatter(formatter)
logging.getLogger().addHandler(console_handler)

# Silence uvicorn access logs but allow warnings
logging.getLogger("uvicorn.access").setLevel(logging.WARNING)
logging.getLogger("uvicorn.error").setLevel(logging.WARNING)

# Server info
SERVER_NAME = "Stata MCP Server"
SERVER_VERSION = "1.0.0"

# Flag for Stata availability
stata_available = False
has_stata = False
stata = None  # Module-level reference to stata module
STATA_PATH = None
# Add a flag to track if we've already displayed the Stata banner
stata_banner_displayed = False
# Add a storage for continuous command history
command_history = []
# Store the current Stata edition
stata_edition = 'mp'  # Default to MP edition
# Store log file settings
log_file_location = 'extension'  # Default to extension directory
custom_log_directory = ''  # Custom log directory
extension_path = None  # Path to the extension directory

# Try to import pandas
try:
    import pandas as pd
    has_pandas = True
    logging.info("pandas module loaded successfully")
except ImportError:
    has_pandas = False
    logging.warning("pandas not available, data transfer functionality will be limited")
    warnings.warn("pandas not available, data transfer functionality will be limited")

# Function to update Stata availability
def set_stata_available(value):
    """Update the module-level stata_available variable"""
    global stata_available
    stata_available = value

# Try to initialize Stata with the given path
def try_init_stata(stata_path):
    """Try to initialize Stata with the given path"""
    global stata_available, has_stata, stata, STATA_PATH, stata_banner_displayed, stata_edition
    
    # If Stata is already available, don't re-initialize
    if stata_available and has_stata and stata is not None:
        logging.debug("Stata already initialized, skipping re-initialization")
        return True
    
    # Clean the path (remove quotes if present)
    if stata_path:
        # Remove any quotes that might have been added
        stata_path = stata_path.strip('"\'')
        STATA_PATH = stata_path
        logging.info(f"Using Stata path: {stata_path}")
    
    logging.info(f"Initializing Stata from path: {stata_path}")
    
    try:
        # Add environment variables to help with library loading
        if stata_path:
            if not os.path.exists(stata_path):
                error_msg = f"Stata path does not exist: {stata_path}"
                logging.error(error_msg)
                print(f"ERROR: {error_msg}")
                return False
                
            os.environ['SYSDIR_STATA'] = stata_path
        
        stata_utilities_path = os.path.join(os.environ.get('SYSDIR_STATA', ''), 'utilities')
        if os.path.exists(stata_utilities_path):
            sys.path.insert(0, stata_utilities_path)
            logging.debug(f"Added Stata utilities path to sys.path: {stata_utilities_path}")
        else:
            warning_msg = f"Stata utilities path not found: {stata_utilities_path}"
            logging.warning(warning_msg)
            
        # Try to import pystata or stata-sfi
        try:
            # First try pystata
            from pystata import config
            logging.debug("Successfully imported pystata")
            
            # Try to initialize Stata 
            try:
                # Only show banner once (suppress if we've shown it before)
                if not stata_banner_displayed and platform.system() == 'Windows':
                    # On Windows, the banner appears even if we try to suppress it
                    # At least mark that we've displayed it
                    stata_banner_displayed = True
                    logging.debug("Stata banner will be displayed (first time)")
                else:
                    # On subsequent initializations, try to suppress the banner
                    # This doesn't always work on Windows, but at least we're trying
                    logging.debug("Attempting to suppress Stata banner on re-initialization")
                    os.environ['STATA_QUIETLY'] = '1'  # Add this environment variable
                
                # Initialize with the specified Stata edition
                config.init(stata_edition)
                logging.info(f"Stata initialized successfully with {stata_edition.upper()} edition")
                
                # Now import stata after initialization
                from pystata import stata as stata_module
                # Set module-level stata reference
                globals()['stata'] = stata_module
                
                # Successfully initialized Stata
                has_stata = True
                stata_available = True
                
                return True
            except Exception as init_error:
                error_msg = f"Failed to initialize Stata: {str(init_error)}"
                logging.error(error_msg)
                print(f"ERROR: {error_msg}")
                print("Will attempt to continue without full Stata integration")
                print("Check if Stata is already running in another instance, or if your Stata license is valid")
                
                # Some features will still work without full initialization
                has_stata = False
                stata_available = False
                
                return False
        except ImportError as config_error:
            # Try stata-sfi as fallback
            try:
                import stata_setup
                
                # Only show banner once
                if not stata_banner_displayed and platform.system() == 'Windows':
                    stata_banner_displayed = True
                    logging.debug("Stata banner will be displayed (first time)")
                else:
                    # On subsequent initializations, try to suppress the banner
                    logging.debug("Attempting to suppress Stata banner on re-initialization")
                    os.environ['STATA_QUIETLY'] = '1'
                
                stata_setup.config(stata_path, stata_edition)
                logging.debug("Successfully configured stata_setup")
                
                try:
                    import sfi
                    # Set module-level stata reference for compatibility
                    globals()['stata'] = sfi
                    
                    has_stata = True
                    stata_available = True
                    logging.info("Stata initialized successfully using sfi")
                    
                    return True
                except ImportError as sfi_error:
                    error_msg = f"Could not import sfi: {str(sfi_error)}"
                    logging.error(error_msg)
                    print(f"ERROR: {error_msg}")
                    has_stata = False
                    stata_available = False
                    return False
            except Exception as setup_error:
                error_msg = f"Could not import pystata or sfi: {str(setup_error)}"
                logging.error(error_msg)
                print(f"ERROR: {error_msg}")
                print("Stata commands will not be available")
            has_stata = False
            stata_available = False
            
            return False
    except Exception as e:
        error_msg = f"General error setting up Stata environment: {str(e)}"
        logging.error(error_msg)
        print(f"ERROR: {error_msg}")
        print("Stata commands will not be available")
        print(f"Check if the Stata path is correct: {stata_path}")
        print("And ensure Stata is properly licensed and not running in another process")
        has_stata = False
        stata_available = False
        
        return False

# Lock file mechanism removed - VS Code/Cursor handles extension instances properly
# If there are port conflicts, the server will fail to start cleanly

def get_log_file_path(do_file_path, do_file_base):
    """Get the appropriate log file path based on user settings"""
    global log_file_location, custom_log_directory, extension_path
    
    if log_file_location == 'extension':
        # Use logs folder in extension directory
        if extension_path:
            logs_dir = os.path.join(extension_path, 'logs')
            # Create logs directory if it doesn't exist
            os.makedirs(logs_dir, exist_ok=True)
            return os.path.join(logs_dir, f"{do_file_base}_mcp.log")
        else:
            # Fallback to workspace if extension path is not available
            do_file_dir = os.path.dirname(do_file_path)
            return os.path.join(do_file_dir, f"{do_file_base}_mcp.log")
    elif log_file_location == 'custom':
        # Use custom directory
        if custom_log_directory and os.path.exists(custom_log_directory):
            return os.path.join(custom_log_directory, f"{do_file_base}_mcp.log")
        else:
            # Fallback to workspace if custom directory is invalid
            logging.warning(f"Custom log directory not valid: {custom_log_directory}, falling back to workspace")
            do_file_dir = os.path.dirname(do_file_path)
            return os.path.join(do_file_dir, f"{do_file_base}_mcp.log")
    else:  # workspace
        # Use same directory as .do file (original behavior)
        do_file_dir = os.path.dirname(do_file_path)
        return os.path.join(do_file_dir, f"{do_file_base}_mcp.log")

def get_stata_path():
    """Get the Stata executable path based on the platform and configured path"""
    global STATA_PATH
    
    if not STATA_PATH:
        return None
        
    # Build the actual executable path based on the platform
    if platform.system() == "Windows":
        # On Windows, executable is StataMP.exe or similar
        # Try different executable names
        for exe_name in ["StataMP-64.exe", "StataMP.exe", "StataSE-64.exe", "StataSE.exe", "Stata-64.exe", "Stata.exe"]:
            exe_path = os.path.join(STATA_PATH, exe_name)
            if os.path.exists(exe_path):
                return exe_path
                
        # If no specific executable found, use the default path with StataMP.exe
        return os.path.join(STATA_PATH, "StataMP.exe")
    else:
        # On macOS, executable is StataMPC inside the app bundle
        if platform.system() == "Darwin":  # macOS
            # Check if STATA_PATH is the app bundle path
            if STATA_PATH.endswith(".app"):
                # App bundle format like /Applications/Stata/StataMC.app
                exe_path = os.path.join(STATA_PATH, "Contents", "MacOS", "StataMP")
                if os.path.exists(exe_path):
                    return exe_path
                    
                # Try other Stata variants    
                for variant in ["StataSE", "Stata"]:
                    exe_path = os.path.join(STATA_PATH, "Contents", "MacOS", variant)
                    if os.path.exists(exe_path):
                        return exe_path
            else:
                # Direct path like /Applications/Stata
                for variant in ["StataMP", "StataSE", "Stata"]:
                    # Check if there's an app bundle inside the directory
                    app_path = os.path.join(STATA_PATH, f"{variant}.app")
                    if os.path.exists(app_path):
                        exe_path = os.path.join(app_path, "Contents", "MacOS", variant)
                        if os.path.exists(exe_path):
                            return exe_path
                            
                    # Also check for direct executable
                    exe_path = os.path.join(STATA_PATH, variant)
                    if os.path.exists(exe_path):
                        return exe_path
        else:
            # Linux - executable should be inside the path directly
            for variant in ["stata-mp", "stata-se", "stata"]:
                exe_path = os.path.join(STATA_PATH, variant)
                if os.path.exists(exe_path):
                    return exe_path
    
    # If we get here, we couldn't find the executable
    logging.error(f"Could not find Stata executable in {STATA_PATH}")
    return STATA_PATH  # Return the base path as fallback

def check_stata_installed():
    """Check if Stata is installed and available"""
    global stata_available
    
    # First check if we have working Python integration
    if stata_available and 'stata' in globals():
        return True
        
    # Otherwise check for executable
    stata_path = get_stata_path()
    if not stata_path:
        return False
        
    # Check if the file exists and is executable
    if not os.path.exists(stata_path):
        return False
        
    # On non-Windows, check if it's executable
    if platform.system() != "Windows" and not os.access(stata_path, os.X_OK):
        return False
        
    return True

# Function to run a Stata command
def run_stata_command(command: str, clear_history=False):
    """Run a Stata command"""
    global stata_available, has_stata, command_history
    
    # Only log at debug level instead of info to reduce verbosity
    logging.debug(f"Running Stata command: {command}")
    
    # Clear history if requested
    if clear_history:
        command_history = []
    
    # For multi-line commands, don't add semicolons - just clean up whitespace
    if "\n" in command:
        # Clean up the commands to ensure proper formatting without adding semicolons
        command = "\n".join(line.strip() for line in command.splitlines() if line.strip())
        logging.debug(f"Processed multiline command: {command}")
    
    # Special handling for 'do' commands with file paths
    if command.lower().startswith('do '):
        # Extract the file path part
        parts = command.split(' ', 1)
        if len(parts) > 1:
            file_path = parts[1].strip()
            
            # Remove any existing quotes
            if (file_path.startswith('"') and file_path.endswith('"')) or \
               (file_path.startswith("'") and file_path.endswith("'")):
                file_path = file_path[1:-1]
            
            # Normalize path for OS
            file_path = os.path.normpath(file_path)
            
            # On Windows, make sure backslashes are used
            if platform.system() == "Windows" and '/' in file_path:
                file_path = file_path.replace('/', '\\')
                logging.debug(f"Converted path for Windows: {file_path}")
            
            # For Stata's do command, ALWAYS use double quotes regardless of platform
            # This is the most reliable approach to handle spaces and special characters
            file_path = f'"{file_path}"'
            
            # Reconstruct the command with the properly formatted path
            command = f"do {file_path}"
            logging.debug(f"Reformatted 'do' command: {command}")
    
    # Check if pystata is available
    if has_stata and stata_available:
        # Run the command via pystata
        try:
            # Create a temp file to capture output
            with tempfile.NamedTemporaryFile(
<<<<<<< HEAD
                suffix='.do', delete=False, mode='w', encoding='utf-8'
=======
                suffix='.do', delete=False, mode='w', encoding='utf-8', newline='\n'
>>>>>>> 99f1b2ad
            ) as f:
                # Write the command to the file
                f.write(f"capture log close _all\n")
                f.write(f"log using \"{f.name}.log\", replace text\n")
                
                # Special handling for 'do' commands to ensure proper quoting
                if command.lower().startswith('do '):
                    # For do commands, we need to make sure the file path is properly handled
                    # The command already has the file in quotes from the code above
                    f.write(f"{command}\n")
                else:
                    # Normal commands don't need special treatment
                    f.write(f"{command}\n")
                    
                f.write(f"capture log close\n")
                do_file = f.name
            
            # Execute the do file with echo=False to completely silence Stata output to console
            try:
                # Redirect stdout temporarily to silence Stata output
                original_stdout = sys.stdout
                sys.stdout = open(os.devnull, 'w')
                
                try:
                    # Always use double quotes for the do file path for PyStata
                    run_cmd = f"do \"{do_file}\""
                    globals()['stata'].run(run_cmd, echo=False)
                    logging.debug(f"Command executed successfully via pystata: {run_cmd}")
                except Exception as e:
                    # If command fails, try to reinitialize Stata once
                    logging.warning(f"Stata command failed, attempting to reinitialize: {str(e)}")
                    
                    # Try to reinitialize Stata with the global path
                    if STATA_PATH:
                        if try_init_stata(STATA_PATH):
                            # Retry the command if reinitialization succeeded
                            try:
                                globals()['stata'].run(f"do \"{do_file}\"", echo=False)
                                logging.info(f"Command succeeded after Stata reinitialization")
                            except Exception as retry_error:
                                logging.error(f"Command still failed after reinitializing Stata: {str(retry_error)}")
                                raise retry_error
                        else:
                            logging.error(f"Failed to reinitialize Stata")
                            raise e
                    else:
                        logging.error(f"No Stata path available for reinitialization")
                        raise e
                finally:
                    # Restore stdout
                    sys.stdout.close()
                    sys.stdout = original_stdout
            except Exception as exec_error:
                error_msg = f"Error running command: {str(exec_error)}"
                logging.error(error_msg)
                return error_msg
            
            # Read the log file
            log_file = f"{do_file}.log"
            logging.debug(f"Reading log file: {log_file}")
            
            # Wait for the log file to be written
            max_attempts = 10
            attempts = 0
            while not os.path.exists(log_file) and attempts < max_attempts:
                time.sleep(0.3)
                attempts += 1
            
            if not os.path.exists(log_file):
                logging.error(f"Log file not created: {log_file}")
                return "Command executed but no output was captured"
            
            # Wait a moment for file writing to complete
            time.sleep(0.5)
            
            try:
                with open(log_file, 'r', encoding='utf-8', errors='replace') as f:
                    log_content = f.read()
                
                # MUCH SIMPLER APPROACH: Just filter beginning and end of log file
                lines = log_content.strip().split('\n')
                
                # Find the first actual command (first line that starts with a dot that's not log related)
                start_index = 0
                for i, line in enumerate(lines):
                    if line.strip().startswith('.') and 'log ' not in line and 'capture log close' not in line:
                        # Found the first actual command, so output starts right after this
                        start_index = i + 1
                        break
                
                # Find end of output (the "capture log close" or "end of do-file" at the end)
                end_index = len(lines)
                for i in range(len(lines)-1, 0, -1):
                    if 'capture log close' in lines[i] or 'end of do-file' in lines[i]:
                        end_index = i
                        break
                
                # Extract just the middle part (the actual output)
                result_lines = []
                for i in range(start_index, end_index):
                    line = lines[i].rstrip()  # Remove trailing whitespace
                    
                    # Skip empty lines at beginning or end
                    if not line.strip():
                        continue
                    
                    # Keep command lines (don't filter out lines starting with '.')
                    
                    # Remove consecutive blank lines (keep just one)
                    if (not line.strip() and result_lines and not result_lines[-1].strip()):
                        continue
                        
                    result_lines.append(line)
                
                # Clean up temporary files
                try:
                    os.unlink(do_file)
                    os.unlink(log_file)
                except Exception as e:
                    logging.warning(f"Could not delete temporary files: {str(e)}")
                
                # Add timestamp to the result
                timestamp = time.strftime("%Y-%m-%d %H:%M:%S")
                command_entry = f"[{timestamp}] {command}"
                
                # Return properly formatted output
                if not result_lines:
                    result = "Command executed successfully (no output)"
                else:
                    result = "\n".join(result_lines)
                    
                # Add to command history
                command_history.append({"command": command_entry, "result": result})
                
                # Keep only the last 50 commands to avoid memory issues
                if len(command_history) > 50:
                    command_history = command_history[-50:]
                
                # Build a string of all command history in chronological order (oldest to newest)
                full_output = []
                for entry in command_history:
                    full_output.append(f">>> {entry['command']}")
                    full_output.append(entry['result'])
                    # No separator lines
                    
                return "\n".join(full_output)
                
            except Exception as e:
                error_msg = f"Error reading log file: {str(e)}"
                logging.error(error_msg)
                return error_msg
                
        except Exception as e:
            error_msg = f"Error executing Stata command: {str(e)}"
            logging.error(error_msg)
            # Add to command history
            timestamp = time.strftime("%Y-%m-%d %H:%M:%S")
            command_entry = f"[{timestamp}] {command}"
            command_history.append({"command": command_entry, "result": error_msg})
            return error_msg
            
    else:
        error_msg = "Stata is not available. Please check if Stata is installed and configured correctly."
        logging.error(error_msg)
        # Add to command history
        timestamp = time.strftime("%Y-%m-%d %H:%M:%S")
        command_entry = f"[{timestamp}] {command}"
        command_history.append({"command": command_entry, "result": error_msg})
        return error_msg

def run_stata_selection(selection):
    """Run selected Stata code"""
    return run_stata_command(selection)

def run_stata_file(file_path: str, timeout=600):
    """Run a Stata .do file with improved handling for long-running processes
    
    Args:
        file_path: The path to the .do file to run
        timeout: Timeout in seconds (default: 600 seconds / 10 minutes)
    """
    # Set timeout from parameter instead of hardcoding
    MAX_TIMEOUT = timeout
    
    try:
        original_path = file_path
        
        # Normalize path separators for the current OS
        file_path = os.path.normpath(file_path)
        
        # On Windows, convert forward slashes to backslashes if needed
        if platform.system() == "Windows" and '/' in file_path:
            file_path = file_path.replace('/', '\\')
            logging.info(f"Converted path for Windows: {file_path}")
        
        # Path resolution logic for relative paths
        if not os.path.isabs(file_path):
            # Get the current working directory
            cwd = os.getcwd()
            logging.info(f"File path is not absolute. Current working directory: {cwd}")
            
            # Try paths in this order - add more specific path resolution for Windows
            possible_paths = [
                file_path,  # As provided
                os.path.join(cwd, file_path),  # Relative to CWD
                os.path.join(cwd, os.path.basename(file_path)),  # Just filename in CWD
            ]
            
            # Add Windows-specific path checks
            if platform.system() == "Windows":
                # Try both forward and backward slashes on Windows
                if '/' in file_path:
                    win_path = file_path.replace('/', '\\')
                    possible_paths.append(win_path)
                    possible_paths.append(os.path.join(cwd, win_path))
                elif '\\' in file_path:
                    unix_path = file_path.replace('\\', '/')
                    possible_paths.append(unix_path)
                    possible_paths.append(os.path.join(cwd, unix_path))
            
            # Check for file in subdirectories (up to 2 levels)
            for root, dirs, files in os.walk(cwd, topdown=True, followlinks=False):
                if os.path.basename(file_path) in files and root != cwd:
                    subdir_path = os.path.join(root, os.path.basename(file_path))
                    if subdir_path not in possible_paths:
                        possible_paths.append(subdir_path)
                
                # Limit depth to 2 levels
                if root.replace(cwd, '').count(os.sep) >= 2:
                    dirs[:] = []  # Don't go deeper
            
            # Try to find the file in one of the possible paths
            found = False
            for test_path in possible_paths:
                # Normalize path for comparison
                test_path = os.path.normpath(test_path)
                if os.path.exists(test_path) and test_path.lower().endswith('.do'):
                    file_path = test_path
                    found = True
                    logging.info(f"Found file at: {file_path}")
                    break
            
            if not found:
                error_msg = f"Error: File not found: {original_path}. Tried these paths: {', '.join(possible_paths)}"
                logging.error(error_msg)
                
                # Add more helpful error message for Windows
                if platform.system() == "Windows":
                    error_msg += "\n\nCommon Windows path issues:\n"
                    error_msg += "1. Make sure the file path uses correct separators (use \\ instead of /)\n"
                    error_msg += "2. Check if the file exists in the specified location\n"
                    error_msg += "3. If using relative paths, the current working directory is: " + os.getcwd()
                
                return error_msg
        
        # Verify file exists (final check)
        if not os.path.exists(file_path):
            error_msg = f"Error: File not found: {file_path}"
            logging.error(error_msg)
            
            # Add more helpful error message for Windows
            if platform.system() == "Windows":
                error_msg += "\n\nCommon Windows path issues:\n"
                error_msg += "1. Make sure the file path uses correct separators (use \\ instead of /)\n"
                error_msg += "2. Check if the file exists in the specified location\n"
                error_msg += "3. If using relative paths, the current working directory is: " + os.getcwd()
                
            return error_msg
            
        # Check file extension
        if not file_path.lower().endswith('.do'):
            error_msg = f"Error: File must be a Stata .do file with .do extension: {file_path}"
            logging.error(error_msg)
            return error_msg

        logging.info(f"Running Stata do file: {file_path}")
        
        # Get the directory and filename for later use
        do_file_dir = os.path.dirname(file_path)
        do_file_name = os.path.basename(file_path)
        do_file_base = os.path.splitext(do_file_name)[0]
        
        # Create a custom log file path based on user settings
        custom_log_file = get_log_file_path(file_path, do_file_base)
        logging.info(f"Will save log to: {custom_log_file}")
        
        # Read the do file content
        do_file_content = ""
        try:
            with open(file_path, 'r', encoding='utf-8', errors='replace') as f:
                do_file_content = f.read()
                
            # Create a modified version with log commands commented out
            modified_content = ""
            log_commands_found = 0
            
            # Process line by line to comment out log commands
            for line in do_file_content.splitlines():
                # Check if this line has a log command
                if re.match(r'^\s*(log\s+using|log\s+close|capture\s+log\s+close)', line, re.IGNORECASE):
                    modified_content += f"* COMMENTED OUT BY MCP: {line}\n"
                    log_commands_found += 1
                else:
                    modified_content += f"{line}\n"
            
            logging.info(f"Found and commented out {log_commands_found} log commands in the do file")
            
            # Save the modified content to a temporary file
            with tempfile.NamedTemporaryFile(
<<<<<<< HEAD
                suffix='.do', delete=False, mode='w', encoding='utf-8'
=======
                suffix='.do', delete=False, mode='w', encoding='utf-8', newline='\n'
>>>>>>> 99f1b2ad
            ) as temp_do:
                # First close any existing log files
                temp_do.write(f"capture log close _all\n")
                # Then add our own log command
                temp_do.write(f"log using \"{custom_log_file}\", replace text\n")
                temp_do.write(modified_content)
                temp_do.write(f"\ncapture log close _all\n")  # Ensure all logs are closed at the end
                modified_do_file = temp_do.name
                
            logging.info(f"Created modified do file at {modified_do_file}")
                
        except Exception as e:
            error_msg = f"Error processing do file: {str(e)}"
            logging.error(error_msg)
            return error_msg
            
        # Prepare command entry for history
        timestamp = time.strftime("%Y-%m-%d %H:%M:%S")
        command_entry = f"[{timestamp}] do '{file_path}'"
        
        # Create initial result to update the user
        initial_result = f">>> {command_entry}\nExecuting Stata do file with timeout: {MAX_TIMEOUT} seconds ({MAX_TIMEOUT/60:.1f} minutes)...\n"
        
        # Need to define result variable here so it's accessible in all code paths
        result = initial_result
        
        # Create a properly escaped file path for Stata
        if platform.system() == "Windows":
            # On Windows, escape backslashes and quotes
            stata_path = modified_do_file.replace('"', '\\"')
            # Ensure the path is properly quoted for Windows
            do_command = f'do "{stata_path}"'
        else:
            # On Unix systems (macOS/Linux), use double quotes for better compatibility
            # Double quotes work more reliably across systems
            do_command = f'do "{modified_do_file}"'
        
        # Run the command in background with timeout
        try:
            # Execute the Stata command
            logging.info(f"Running modified do file: {do_command}")
            
            # Set up for PyStata execution
            if has_stata and stata_available:
                # Record start time for timeout tracking
                start_time = time.time()
                last_update_time = start_time
                update_interval = 10  # Update every 10 seconds initially
                
                # Initialize log tracking
                log_file_exists = False
                last_log_size = 0
                last_reported_lines = 0
                
                # Execute command via PyStata in separate thread to allow polling
                stata_thread = None
                stata_error = None
                
                def run_stata_thread():
                    try:
                        # Make sure to properly quote the path - this is the key fix
                        if platform.system() == "Windows":
                            # Make sure Windows paths are properly escaped
                            globals()['stata'].run(do_command, echo=False)
                        else:
                            # On macOS/Linux, double-check the quoting - adding extra safety
                            if not (do_command.startswith('do "') or do_command.startswith("do '")):
                                do_command_fixed = f'do "{stata_path}"'
                                globals()['stata'].run(do_command_fixed, echo=False)
                            else:
                                globals()['stata'].run(do_command, echo=False)
                    except Exception as e:
                        nonlocal stata_error
                        stata_error = str(e)
                
                import threading
                stata_thread = threading.Thread(target=run_stata_thread)
                stata_thread.daemon = True
                stata_thread.start()
                
                # Poll for progress while command is running
                while stata_thread.is_alive():
                    # Check for timeout
                    current_time = time.time()
                    elapsed_time = current_time - start_time
                    
                    if elapsed_time > MAX_TIMEOUT:
                        logging.warning(f"Execution timed out after {MAX_TIMEOUT} seconds")
                        result += f"\n*** TIMEOUT: Execution exceeded {MAX_TIMEOUT} seconds ({MAX_TIMEOUT/60:.1f} minutes) ***\n"
                        
                        # Force terminate Stata operation with increasing severity
                        termination_successful = False

                        try:
                            # ATTEMPT 1: Send Stata break command
                            logging.warning(f"TIMEOUT - Attempt 1: Sending Stata break command")
                            try:
                                globals()['stata'].run("break", echo=False)
                                time.sleep(0.5)  # Give it a moment
                                if not stata_thread.is_alive():
                                    termination_successful = True
                                    logging.warning("Thread terminated via Stata break command")
                            except Exception as e:
                                logging.warning(f"Stata break command failed: {str(e)}")

                            # ATTEMPT 2: Try to forcibly raise an exception in the thread
                            if not termination_successful and hasattr(stata_thread, "_stop"):
                                logging.warning(f"TIMEOUT - Attempt 2: Forcing thread stop")
                                try:
                                    # This is a more aggressive approach
                                    # The _stop method is not officially supported but often works
                                    stata_thread._stop()
                                    time.sleep(0.5)  # Give it a moment
                                    if not stata_thread.is_alive():
                                        termination_successful = True
                                        logging.warning("Thread terminated via thread._stop")
                                except Exception as e:
                                    logging.warning(f"Thread stop failed: {str(e)}")

                            # ATTEMPT 3: Try to find and kill the Stata process (last resort)
                            if not termination_successful:
                                logging.warning(f"TIMEOUT - Attempt 3: Looking for Stata process to terminate")
                                try:
                                    # Find any Stata processes
                                    if platform.system() == "Windows":
                                        # Windows approach
                                        subprocess.run(["taskkill", "/F", "/IM", "stata*.exe"], 
                                                      stdout=subprocess.DEVNULL, 
                                                      stderr=subprocess.DEVNULL)
                                    else:
                                        # macOS/Linux approach
                                        subprocess.run(["pkill", "-f", "stata"], 
                                                      stdout=subprocess.DEVNULL, 
                                                      stderr=subprocess.DEVNULL)
                                    
                                    logging.warning("Sent kill signal to Stata processes")
                                except Exception as e:
                                    logging.error(f"Process kill failed: {str(e)}")
                        except Exception as term_error:
                            logging.error(f"Error during forced termination: {str(term_error)}")
                        
                        # Set a flag indicating timeout regardless of termination success
                        stata_error = f"Operation timed out after {MAX_TIMEOUT} seconds"
                        logging.warning(f"Setting timeout error: {stata_error}")
                        break
                    
                    # Check if it's time for an update
                    if current_time - last_update_time >= update_interval:
                        # Check if log file exists and has been updated
                        if os.path.exists(custom_log_file):
                            log_file_exists = True
                            
                            # Check log file size
                            current_log_size = os.path.getsize(custom_log_file)
                            
                            # If log has grown, report progress
                            if current_log_size > last_log_size:
                                try:
                                    with open(custom_log_file, 'r', encoding='utf-8', errors='replace') as log:
                                        log_content = log.read()
                                        lines = log_content.splitlines()
                                        
                                        # Report only new lines since last update
                                        if last_reported_lines < len(lines):
                                            new_lines = lines[last_reported_lines:]
                                            
                                            # Only report meaningful lines (skip empty lines and headers)
                                            meaningful_lines = [line for line in new_lines if line.strip() and not line.startswith('-')]
                                            
                                            # If we have meaningful content, add it to result
                                            if meaningful_lines:
                                                progress_update = f"\n*** Progress update ({elapsed_time:.0f} seconds) ***\n"
                                                progress_update += "\n".join(meaningful_lines[-10:])  # Show last 10 lines
                                                result += progress_update
                                            
                                            last_reported_lines = len(lines)
                                except Exception as e:
                                    logging.warning(f"Error reading log for progress update: {str(e)}")
                            
                            last_log_size = current_log_size
                        
                        last_update_time = current_time
                        
                        # Adaptive polling - increase interval as the process runs longer
                        if elapsed_time > 600:  # After 10 minutes
                            update_interval = 60  # Check every minute
                        elif elapsed_time > 300:  # After 5 minutes
                            update_interval = 30  # Check every 30 seconds
                        elif elapsed_time > 60:  # After 1 minute
                            update_interval = 20  # Check every 20 seconds
                    
                    # Sleep briefly to avoid consuming too much CPU
                    time.sleep(0.5)
                
                # Thread completed or timed out
                if stata_error:
                    error_msg = f"Error executing Stata command: {stata_error}"
                    logging.error(error_msg)
                    result += f"\n*** ERROR: {stata_error} ***\n"
                    
                    # Add command to history and return
                    command_history.append({"command": command_entry, "result": result})
                    return result
                
                # Read final log output
                if os.path.exists(custom_log_file):
                    try:
                        with open(custom_log_file, 'r', encoding='utf-8', errors='replace') as log:
                            log_content = log.read()
                            
                            # Clean up log content - remove headers and Stata startup info
                            lines = log_content.splitlines()
                            result_lines = []
                            
                            # Skip Stata header if present (search for the separator line)
                            start_index = 0
                            for i, line in enumerate(lines):
                                if '-------------' in line and i < 20:  # Look in first 20 lines
                                    start_index = i + 1
                                    break
                            
                            # Process the content
                            for i in range(start_index, len(lines)):
                                line = lines[i].rstrip()
                                
                                # Skip empty lines at beginning or redundant empty lines
                                if not line.strip() and (not result_lines or not result_lines[-1].strip()):
                                    continue
                                    
                                # Clean up SMCL formatting if present
                                if '{' in line:
                                    line = re.sub(r'\{[^}]*\}', '', line)  # Remove {...} codes
                                    
                                result_lines.append(line)
                            
                            # Add completion message with final log content
                            completion_msg = f"\n*** Execution completed in {time.time() - start_time:.1f} seconds ***\n"
                            completion_msg += "Final output:\n"
                            completion_msg += "\n".join(result_lines)
                            
                            # Replace the result with a clean summary
                            result = f">>> {command_entry}\n{completion_msg}"
                            
                            # Log the final file location
                            result += f"\n\nLog file saved to: {custom_log_file}"
                    except Exception as e:
                        logging.error(f"Error reading final log: {str(e)}")
                        result += f"\n*** WARNING: Error reading final log: {str(e)} ***\n"
                else:
                    logging.warning(f"Log file not found after execution: {custom_log_file}")
                    result += f"\n*** WARNING: Log file not found after execution ***\n"
                    
                    # Try to get a status update from Stata
                    try:
                        status = run_stata_command("display _rc", clear_history=False)
                        result += f"\nStata return code: {status}\n"
                    except Exception as e:
                        pass
            else:
                # Stata not available
                error_msg = "Stata is not available. Please check if Stata is installed and configured correctly."
                logging.error(error_msg)
                result = f">>> {command_entry}\n{error_msg}"
        except Exception as e:
            error_msg = f"Error running do file: {str(e)}"
            logging.error(error_msg)
            result = f">>> {command_entry}\n{error_msg}"
        
        # Add to command history and return result
        command_history.append({"command": command_entry, "result": result})
        return result
        
    except Exception as e:
        error_msg = f"Error in run_stata_file: {str(e)}"
        logging.error(error_msg)
        return error_msg

# Function to kill any process using the specified port
def kill_process_on_port(port):
    """Kill any process that is currently using the specified port"""
    try:
        if platform.system() == "Windows":
            # Windows command to find and kill process on port
            find_cmd = f"netstat -ano | findstr :{port}"
            try:
                result = subprocess.check_output(find_cmd, shell=True).decode()
                
                if result:
                    # Extract PID from the result
                    for line in result.strip().split('\n'):
                        if f":{port}" in line and "LISTENING" in line:
                            pid = line.strip().split()[-1]
                            logging.info(f"Found process with PID {pid} using port {port}")
                            
                            # Kill the process
                            kill_cmd = f"taskkill /F /PID {pid}"
                            subprocess.check_output(kill_cmd, shell=True)
                            logging.info(f"Killed process with PID {pid}")
                            break
                else:
                    logging.info(f"No process found using port {port}")
            except subprocess.CalledProcessError:
                # No process found using the port (findstr returns 1 when no matches found)
                logging.info(f"No process found using port {port}")
        else:
            # macOS/Linux command to find and kill process on port
            try:
                # Find the process IDs using the port
                find_cmd = f"lsof -i :{port} -t"
                result = subprocess.check_output(find_cmd, shell=True).decode().strip()
                
                if result:
                    # Handle multiple PIDs (one per line)
                    pids = result.split('\n')
                    for pid in pids:
                        pid = pid.strip()
                        if pid:
                            logging.info(f"Found process with PID {pid} using port {port}")
                            
                            # Kill the process
                            try:
                                os.kill(int(pid), signal.SIGKILL)  # Use SIGKILL for more forceful termination
                                logging.info(f"Killed process with PID {pid}")
                            except Exception as kill_error:
                                logging.warning(f"Error killing process with PID {pid}: {str(kill_error)}")
                    
                    # Wait a moment to ensure the port is released
                    time.sleep(1)
                else:
                    logging.info(f"No process found using port {port}")
            except subprocess.CalledProcessError:
                # No process found using the port
                logging.info(f"No process found using port {port}")
                
    except Exception as e:
        logging.warning(f"Error killing process on port {port}: {str(e)}")
    
    # Double-check if port is still in use
    try:
        with socket.socket(socket.AF_INET, socket.SOCK_STREAM) as s:
            s.settimeout(1)
            result = s.connect_ex(('localhost', port))
            if result == 0:
                logging.warning(f"Port {port} is still in use after attempting to kill processes")
                logging.warning(f"Please manually kill any processes using port {port} or use a different port")
            else:
                logging.info(f"Port {port} is now available")
    except Exception as socket_error:
        logging.warning(f"Error checking port availability: {str(socket_error)}")

# Function to find an available port
def find_available_port(start_port, max_attempts=10):
    """Find an available port starting from start_port"""
    for port_offset in range(max_attempts):
        port = start_port + port_offset
        try:
            with socket.socket(socket.AF_INET, socket.SOCK_STREAM) as s:
                s.settimeout(1)
                result = s.connect_ex(('localhost', port))
                if result != 0:  # Port is available
                    logging.info(f"Found available port: {port}")
                    return port
        except Exception as e:
            logging.warning(f"Error checking port {port}: {str(e)}")
    
    # If we get here, we couldn't find an available port
    logging.warning(f"Could not find an available port after {max_attempts} attempts")
    return None

# Parameter models for the MCP tools
class RunSelectionParams(BaseModel):
    selection: str = Field(..., description="The Stata code to execute")

class RunFileParams(BaseModel):
    file_path: str = Field(..., description="The full path to the .do file")
    timeout: int = Field(600, description="Timeout in seconds (default: 600 seconds / 10 minutes)")

# Define Legacy VS Code Extension Support
class ToolRequest(BaseModel):
    tool: str
    parameters: Dict[str, Any]

class ToolResponse(BaseModel):
    status: str
    result: Optional[str] = None
    message: Optional[str] = None

# Create the FastAPI app
app = FastAPI(
    title=SERVER_NAME,
    version=SERVER_VERSION,
    description="Stata MCP Server - Exposes Stata functionality to AI models via MCP protocol"
)

# Define regular FastAPI routes for Stata functions
@app.post("/run_selection", operation_id="stata_run_selection", response_class=Response)
async def stata_run_selection_endpoint(selection: str) -> Response:
    """Run selected Stata code and return the output"""
    logging.info(f"Running selection: {selection}")
    result = run_stata_selection(selection)
    # Format output for better display - replace escaped newlines with actual newlines
    formatted_result = result.replace("\\n", "\n")
    return Response(content=formatted_result, media_type="text/plain")

@app.post("/run_file", operation_id="stata_run_file", response_class=Response)
async def stata_run_file_endpoint(file_path: str, timeout: int = 600) -> Response:
    """Run a Stata .do file and return the output
    
    Args:
        file_path: Path to the .do file
        timeout: Timeout in seconds (default: 600 seconds / 10 minutes)
    """
    # Ensure timeout is a valid integer
    try:
        timeout = int(timeout)
        if timeout <= 0:
            logging.warning(f"Invalid timeout value: {timeout}, using default 600")
            timeout = 600
    except (ValueError, TypeError):
        logging.warning(f"Non-integer timeout value: {timeout}, using default 600")
        timeout = 600
    
    logging.info(f"Running file: {file_path} with timeout {timeout} seconds ({timeout/60:.1f} minutes)")
    result = run_stata_file(file_path, timeout=timeout)
    
    # Format output for better display - replace escaped newlines with actual newlines
    formatted_result = result.replace("\\n", "\n")
    
    # Log the output (truncated) for debugging
    logging.debug(f"Run file output (first 100 chars): {formatted_result[:100]}...")
    
    return Response(content=formatted_result, media_type="text/plain")

# MCP server will be initialized in main() after args are parsed

# Add FastAPI endpoint for legacy VS Code extension
@app.post("/v1/tools")
async def call_tool(request: ToolRequest) -> ToolResponse:
    try:
        # Map VS Code extension tool names to MCP tool names
        tool_name_map = {
            "run_selection": "stata_run_selection", 
            "run_file": "stata_run_file"
        }
        
        # Get the actual tool name
        mcp_tool_name = tool_name_map.get(request.tool, request.tool)
        
        # Log the request
        logging.info(f"REST API request for tool: {request.tool} -> {mcp_tool_name}")
        
        # Check if the tool exists
        if mcp_tool_name not in ["stata_run_selection", "stata_run_file"]:
            return ToolResponse(
                status="error",
                message=f"Unknown tool: {request.tool}"
            )
        
        # Execute the appropriate function
        if mcp_tool_name == "stata_run_selection":
            if "selection" not in request.parameters:
                return ToolResponse(
                    status="error",
                    message="Missing required parameter: selection"
                )
            result = run_stata_selection(request.parameters["selection"])
            # Format output for better display
            result = result.replace("\\n", "\n")
            
        elif mcp_tool_name == "stata_run_file":
            if "file_path" not in request.parameters:
                return ToolResponse(
                    status="error",
                    message="Missing required parameter: file_path"
                )
            
            # Get the file path from the parameters
            file_path = request.parameters["file_path"]
            
            # Get timeout parameter if provided, otherwise use default (10 minutes)
            timeout = request.parameters.get("timeout", 600)
            try:
                timeout = int(timeout)  # Ensure it's an integer
                if timeout <= 0:
                    logging.warning(f"Invalid timeout value: {timeout}, using default 600")
                    timeout = 600
            except (ValueError, TypeError):
                logging.warning(f"Non-integer timeout value: {timeout}, using default 600")
                timeout = 600
                
            logging.info(f"MCP run_file request for: {file_path} with timeout {timeout} seconds ({timeout/60:.1f} minutes)")
            
            # Normalize the path for cross-platform compatibility
            file_path = os.path.normpath(file_path)
            
            # On Windows, convert forward slashes to backslashes if needed
            if platform.system() == "Windows" and '/' in file_path:
                file_path = file_path.replace('/', '\\')
            
            # Run the file through the run_stata_file function with timeout
            result = run_stata_file(file_path, timeout=timeout)
            
            # Format output for better display
            result = result.replace("\\n", "\n")
            
            # Log the output length for debugging
            logging.debug(f"MCP run_file output length: {len(result)}")
            
            # If no output was captured, log a warning
            if "Command executed but" in result and "output not captured" in result:
                logging.warning(f"No output captured for file: {file_path}")
                
            # If file not found error, make the message more helpful
            if "File not found" in result:
                # Add help text explaining common issues with Windows paths
                if platform.system() == "Windows":
                    result += "\n\nCommon Windows path issues:\n"
                    result += "1. Make sure the file path uses correct separators (use \\ instead of /)\n"
                    result += "2. Check if the file exists in the specified location\n"
                    result += "3. If using relative paths, the current working directory is: " + os.getcwd()
        
        # Return successful response
        return ToolResponse(
            status="success",
            result=result
        )
        
    except Exception as e:
        logging.error(f"Error handling tool request: {str(e)}")
        return ToolResponse(
            status="error",
            message=f"Server error: {str(e)}"
        )

# Simplified health check endpoint - only report server status without executing Stata commands
@app.get("/health")
async def health_check():
    return {
        "status": "ok",
        "service": SERVER_NAME,
        "version": SERVER_VERSION,
        "stata_available": stata_available
    }

def main():
    """Main function to set up and run the server"""
    try:
        # Get Stata path from arguments
        parser = argparse.ArgumentParser(description='Stata MCP Server')
        parser.add_argument('--stata-path', type=str, help='Path to Stata installation')
        parser.add_argument('--port', type=int, default=4000, help='Port to run MCP server on')
        parser.add_argument('--host', type=str, default='localhost', help='Host to bind the server to')
        parser.add_argument('--log-level', type=str, choices=['DEBUG', 'INFO', 'WARNING', 'ERROR', 'CRITICAL'], 
                          default='INFO', help='Logging level')
        parser.add_argument('--force-port', action='store_true', help='Force the specified port, even if it requires killing processes')
        parser.add_argument('--log-file', type=str, help='Path to log file (default: stata_mcp_server.log in current directory)')
        parser.add_argument('--stata-edition', type=str, choices=['mp', 'se', 'be'], default='mp', 
                          help='Stata edition to use (mp, se, be) - default: mp')
        parser.add_argument('--log-file-location', type=str, choices=['extension', 'workspace', 'custom'], default='extension',
                          help='Location for .do file logs (extension, workspace, custom) - default: extension')
        parser.add_argument('--custom-log-directory', type=str, default='',
                          help='Custom directory for .do file logs (when location is custom)')
        
        # Special handling when running as a module
        if is_running_as_module:
            print(f"Command line arguments when running as module: {sys.argv}")
            # When run as a module, the first arg won't be the script path
            args_to_parse = sys.argv[1:]
        else:
            # Regular mode - arg 0 is script path
            #print(f"[MCP Server] Original command line arguments: {sys.argv}")
            args_to_parse = sys.argv
            
            # Skip if an argument is a duplicate script path (e.g., on Windows with shell:true)
            clean_args = []
            script_path_found = False
            
            for arg in args_to_parse:
                # Skip duplicate script paths, but keep the first one (sys.argv[0])
                if arg.endswith('stata_mcp_server.py'):
                    if script_path_found and arg != sys.argv[0]:
                        logging.debug(f"Skipping duplicate script path: {arg}")
                        continue
                    script_path_found = True
                
                clean_args.append(arg)
            
            args_to_parse = clean_args
        
        # Process commands for Stata path with spaces
        fixed_args = []
        i = 0
        while i < len(args_to_parse):
            arg = args_to_parse[i]
                
            if arg == '--stata-path' and i + 1 < len(args_to_parse):
                # The next argument might be a path that got split
                stata_path = args_to_parse[i + 1]
                
                # Check if this is a quoted path
                if (stata_path.startswith('"') and not stata_path.endswith('"')) or (stata_path.startswith("'") and not stata_path.endswith("'")):
                    # Look for the rest of the path in subsequent arguments
                    i += 2  # Move past '--stata-path' and the first part
                    
                    # Get the quote character (single or double)
                    quote_char = stata_path[0]
                    path_parts = [stata_path[1:]]  # Remove the starting quote
                    
                    # Collect all parts until we find the end quote
                    while i < len(args_to_parse):
                        current = args_to_parse[i]
                        if current.endswith(quote_char):
                            # Found the end quote
                            path_parts.append(current[:-1])  # Remove the ending quote
                            break
                        else:
                            path_parts.append(current)
                        i += 1
                    
                    # Join all parts to form the complete path
                    complete_path = " ".join(path_parts)
                    fixed_args.append('--stata-path')
                    fixed_args.append(complete_path)
                else:
                    # Normal path handling (either without quotes or with properly matched quotes)
                    fixed_args.append(arg)
                    fixed_args.append(stata_path)
                    i += 2
            else:
            # For all other arguments, add them as-is
                fixed_args.append(arg)
                i += 1
        
        # Print debug info
        print(f"Command line arguments: {fixed_args}")
        
        # Use the fixed arguments
        args = parser.parse_args(fixed_args[1:] if fixed_args and not is_running_as_module else fixed_args)
        print(f"Parsed arguments: stata_path={args.stata_path}, port={args.port}")
        
        # Check if args.stata_path accidentally captured other arguments
        if args.stata_path and ' --' in args.stata_path:
            # The stata_path might have captured other arguments
            parts = args.stata_path.split(' --')
            # The first part is the actual stata_path
            stata_path = parts[0].strip()
            print(f"WARNING: Detected merged arguments in Stata path. Fixing: {args.stata_path} -> {stata_path}")
            logging.warning(f"Fixed merged arguments in Stata path: {args.stata_path} -> {stata_path}")
            args.stata_path = stata_path
        
        # If Stata path was enclosed in quotes, remove them
        if args.stata_path:
            args.stata_path = args.stata_path.strip('"\'')
            logging.debug(f"Cleaned Stata path: {args.stata_path}")

        # Configure log file
        log_file = args.log_file or 'stata_mcp_server.log'
        log_dir = os.path.dirname(log_file)
        
        # Create log directory if needed
        if log_dir and not os.path.exists(log_dir):
            try:
                os.makedirs(log_dir, exist_ok=True)
                print(f"Created log directory: {log_dir}")
            except Exception as e:
                print(f"ERROR: Failed to create log directory {log_dir}: {str(e)}")
                # Continue anyway, the file handler creation will fail if needed
        
        # Always print where we're trying to log
        print(f"Logging to: {os.path.abspath(log_file)}")
            
        # Remove existing handlers
        for handler in logging.getLogger().handlers[:]:
            logging.getLogger().removeHandler(handler)
            
        # Add file handler
        try:
            file_handler = logging.FileHandler(log_file, mode='a', encoding='utf-8')
            file_handler.setFormatter(logging.Formatter('%(asctime)s - %(name)s - %(levelname)s - %(message)s'))
            logging.getLogger().addHandler(file_handler)
            print(f"Successfully configured log file: {os.path.abspath(log_file)}")
        except Exception as log_error:
            print(f"ERROR: Failed to configure log file {log_file}: {str(log_error)}")
            # Continue with console logging only
        
        # Re-add console handler
        logging.getLogger().addHandler(console_handler)
        
        # Set log level
        log_level = getattr(logging, args.log_level)
        logging.getLogger().setLevel(log_level)
        
        # Set Stata edition
        global stata_edition, log_file_location, custom_log_directory, extension_path
        stata_edition = args.stata_edition.lower()
        log_file_location = args.log_file_location
        custom_log_directory = args.custom_log_directory
        
        # Try to determine extension path from the log file path
        if args.log_file:
            # If log file is in a logs subdirectory, the parent of that is the extension path
            log_file_dir = os.path.dirname(os.path.abspath(args.log_file))
            if log_file_dir.endswith('logs'):
                extension_path = os.path.dirname(log_file_dir)
            else:
                extension_path = log_file_dir
        
        logging.info(f"Using Stata {stata_edition.upper()} edition")
        logging.info(f"Log file location setting: {log_file_location}")
        if custom_log_directory:
            logging.info(f"Custom log directory: {custom_log_directory}")
        if extension_path:
            logging.info(f"Extension path: {extension_path}")
        
        # Log startup information
        logging.info(f"Log initialized at {os.path.abspath(log_file)}")
        logging.info(f"Log level set to {args.log_level}")
        logging.info(f"Platform: {platform.system()} {platform.release()}")
        logging.info(f"Python version: {sys.version}")
        logging.info(f"Working directory: {os.getcwd()}")

        # Set Stata path
        global STATA_PATH
        if args.stata_path:
            # Strip quotes if present
            STATA_PATH = args.stata_path.strip('"\'')
        else:
            STATA_PATH = os.environ.get('STATA_PATH')
            if not STATA_PATH:
                if platform.system() == 'Darwin':  # macOS
                    STATA_PATH = '/Applications/Stata'
                elif platform.system() == 'Windows':
                    # Try common Windows paths
                    potential_paths = [
                        'C:\\Program Files\\Stata18',
                        'C:\\Program Files\\Stata17', 
                        'C:\\Program Files\\Stata16',
                        'C:\\Program Files (x86)\\Stata18',
                        'C:\\Program Files (x86)\\Stata17',
                        'C:\\Program Files (x86)\\Stata16'
                    ]
                    for path in potential_paths:
                        if os.path.exists(path):
                            STATA_PATH = path
                            break
                    if not STATA_PATH:
                        STATA_PATH = 'C:\\Program Files\\Stata18'  # Default if none found
                else:  # Linux
                    STATA_PATH = '/usr/local/stata'
                    
        logging.info(f"Using Stata path: {STATA_PATH}")
        if not os.path.exists(STATA_PATH):
            logging.error(f"Stata path does not exist: {STATA_PATH}")
            print(f"ERROR: Stata path does not exist: {STATA_PATH}")
            sys.exit(1)
        
        # Check if the requested port is available
        port = args.port
        
        if args.force_port:
            # Kill any existing process on the port
            kill_process_on_port(port)
        else:
            # Always kill processes on port 4000
            if port == 4000:
                logging.info(f"Ensuring port 4000 is available by terminating any existing processes")
                kill_process_on_port(port)
            else:
                # For other ports, check if available
                with socket.socket(socket.AF_INET, socket.SOCK_STREAM) as s:
                    s.settimeout(1)
                    result = s.connect_ex(('localhost', port))
                    if result == 0:  # Port is in use
                        logging.warning(f"Port {port} is already in use")
                        # Kill the process on the port instead of finding a new one
                        logging.info(f"Attempting to kill process using port {port}")
                        kill_process_on_port(port)
        
        # Try to initialize Stata
        try_init_stata(STATA_PATH)
        
        # Create and mount the MCP server
        mcp = FastApiMCP(
            app,
            name=SERVER_NAME,
            description="This server provides tools for running Stata commands and scripts.",
            exclude_operations=["call_tool_v1_tools_post", "health_check_health_get"]  # Exclude these operations from MCP tools
        )

        # Mount the MCP server to the FastAPI app
        mcp.mount()
        
        try:
            # Start the server
            logging.info(f"Starting Stata MCP Server on {args.host}:{port}")
            logging.info(f"Stata available: {stata_available}")
            
            # Print to stdout as well to ensure visibility
            if platform.system() == 'Windows':
                # For Windows, completely skip the startup message if another instance is detected
                # as we already printed information above
                if not stata_banner_displayed:
                    print(f"INITIALIZATION SUCCESS: Stata MCP Server starting on {args.host}:{port}")
                    print(f"Stata available: {stata_available}")
                    print(f"Log file: {os.path.abspath(log_file)}")
            else:
                # Normal behavior for macOS/Linux
                print(f"INITIALIZATION SUCCESS: Stata MCP Server starting on {args.host}:{port}")
                print(f"Stata available: {stata_available}")
                print(f"Log file: {os.path.abspath(log_file)}")
            
            import uvicorn
            uvicorn.run(
                app, 
                host=args.host, 
                port=port, 
                log_level="warning",  # Use warning to allow important messages through
                access_log=False  # Disable access logs
            )
            
        except Exception as e:
            logging.error(f"Server error: {str(e)}")
            traceback.print_exc()
            sys.exit(1)

    except Exception as e:
        logging.error(f"Error in main function: {str(e)}")
        traceback.print_exc()
        sys.exit(1)

if __name__ == "__main__":
    main() <|MERGE_RESOLUTION|>--- conflicted
+++ resolved
@@ -413,11 +413,9 @@
         try:
             # Create a temp file to capture output
             with tempfile.NamedTemporaryFile(
-<<<<<<< HEAD
+
                 suffix='.do', delete=False, mode='w', encoding='utf-8'
-=======
-                suffix='.do', delete=False, mode='w', encoding='utf-8', newline='\n'
->>>>>>> 99f1b2ad
+
             ) as f:
                 # Write the command to the file
                 f.write(f"capture log close _all\n")
@@ -727,11 +725,9 @@
             
             # Save the modified content to a temporary file
             with tempfile.NamedTemporaryFile(
-<<<<<<< HEAD
+
                 suffix='.do', delete=False, mode='w', encoding='utf-8'
-=======
-                suffix='.do', delete=False, mode='w', encoding='utf-8', newline='\n'
->>>>>>> 99f1b2ad
+
             ) as temp_do:
                 # First close any existing log files
                 temp_do.write(f"capture log close _all\n")
